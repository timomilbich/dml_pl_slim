--- conflicted
+++ resolved
@@ -249,14 +249,9 @@
             trainer_kwargs["callbacks"] += [checkpoint_callback]
 
         ## Define Trainer
-<<<<<<< HEAD
-        trainer = Trainer.from_argparse_args(trainer_opt, **trainer_kwargs)
+        gpu_strategy = DDPPlugin(find_unused_parameters=False) if len(trainer_config['gpus']) > 1 else None
+        trainer = Trainer.from_argparse_args(trainer_opt, **trainer_kwargs, strategy=gpu_strategy)
         weight_decay, gamma, scheduler, tau, type_optim, warmup_iterations = config.model.weight_decay, config.model.gamma, config.model.scheduler, config.model.tau, config.model.type_optim, config.model.warmup_iterations
-=======
-        gpu_strategy = DDPPlugin(find_unused_parameters=False) if len(trainer_config['gpus'])>1 else None
-        trainer = Trainer.from_argparse_args(trainer_opt, **trainer_kwargs, strategy=gpu_strategy)
-        weight_decay, gamma, scheduler, tau, type_optim = config.model.weight_decay, config.model.gamma, config.model.scheduler, config.model.tau, config.model.type_optim
->>>>>>> 74dfca75
         model.type_optim = type_optim
         model.weight_decay = weight_decay
         model.gamma = gamma
